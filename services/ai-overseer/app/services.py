--- conflicted
+++ resolved
@@ -307,6 +307,7 @@
     """Client for Editor Service."""
     
     def __init__(self):
+        super().__init__("http://editor:8009")
         super().__init__("http://editor:8009")
     
     async def edit_script(
@@ -1035,13 +1036,15 @@
             
             # Validate minimum article count
             MIN_FEEDS_REQUIRED = int(os.getenv("MIN_FEEDS_PER_COLLECTION", "3"))
+            
+            # Validate minimum article count
+            MIN_FEEDS_REQUIRED = int(os.getenv("MIN_FEEDS_PER_COLLECTION", "3"))
             if not articles:
                 raise ValueError("No article content available to generate episode")
             
             if len(articles) < MIN_FEEDS_REQUIRED:
                 error_msg = f"Insufficient articles: {len(articles)}/{MIN_FEEDS_REQUIRED} required"
                 logger.warning(f"Collection validation failed for group {group_id}: {error_msg}")
-<<<<<<< HEAD
                 raise ValueError(error_msg)
             
             # Step 3: Generate presenter briefs for the collection
@@ -1067,14 +1070,6 @@
                 # Continue without briefs if generation fails
             
             # Step 4: Generate script (Writer by default; can toggle to TextGeneration)
-=======
-                
-                # Update episode status to skipped if episode was created
-                # (In this flow, episode is created later, so we just raise)
-                raise ValueError(error_msg)
-            
-            # Step 3: Generate script (Writer by default; can toggle to TextGeneration)
->>>>>>> 56753d2a
             if self.use_writer_for_script:
                 logger.info("Generating podcast script with Writer service")
                 article_contents = [f"{a.get('title', '')} - {a.get('summary', '')[:500]}" for a in articles]
