--- conflicted
+++ resolved
@@ -156,7 +156,6 @@
     volumes:
       - ./services:/app/services
       - ./shared:/app/shared
-<<<<<<< HEAD
       - storage_data:/app/storage
 
   # Local Podcast Host Service
@@ -171,20 +170,6 @@
         condition: service_healthy
     volumes:
       - ./services:/app/services
-      - storage_data:/app/storage
-
-  # Nginx for serving static files and podcast content
-  nginx:
-    image: nginx:alpine
-    ports:
-      - "8080:8080"
-    volumes:
-      - ./nginx.conf:/etc/nginx/nginx.conf:ro
-      - storage_data:/app/storage
-    depends_on:
-      - podcast-host
-=======
->>>>>>> 661b4151
 
   # Ollama for local LLM inference
   ollama:
